--- conflicted
+++ resolved
@@ -4,19 +4,14 @@
 package grpcsrvlb
 
 import (
+	"errors"
 	"fmt"
+	"sync"
+	"sync/atomic"
 	"time"
 
-<<<<<<< HEAD
+	"github.com/jonboulle/clockwork"
 	"github.com/nogoegst/go-srvlb/srv"
-=======
-	"errors"
-	"sync"
-	"sync/atomic"
-
-	"github.com/improbable-eng/go-srvlb/srv"
-	"github.com/jonboulle/clockwork"
->>>>>>> a2fd2d3f
 	"google.golang.org/grpc/naming"
 )
 
@@ -32,7 +27,7 @@
 
 // resolver implements the naming.Resolver interface from gRPC.
 type resolver struct {
-	srvResolver srv.Resolver
+	srvResolver          srv.Resolver
 	maxConsecutiveErrors int
 }
 
@@ -42,15 +37,15 @@
 // After this limit is reached all the srv resolutions will stop.
 // Default value is -1. -1 means there is no limit.
 func WithMaximumConsecutiveErrors(maxErr int) SrvResolverOptions {
-	return func (resolver *resolver) {
+	return func(resolver *resolver) {
 		resolver.maxConsecutiveErrors = maxErr
 	}
 }
 
 // New creates a gRPC naming.Resolver that is backed by an SRV lookup resolver.
 func New(srvResolver srv.Resolver, options ...SrvResolverOptions) naming.Resolver {
-	res :=  &resolver{srvResolver: srvResolver, maxConsecutiveErrors: NoRetryLimit}
-	for _,opt := range options {
+	res := &resolver{srvResolver: srvResolver, maxConsecutiveErrors: NoRetryLimit}
+	for _, opt := range options {
 		opt(res)
 	}
 	return res
@@ -67,24 +62,24 @@
 }
 
 type watcher struct {
-	domainName      string
-	resolver        srv.Resolver
-	existingTargets []*srv.Target
-	erroredLoops    int
-	lastFetch       time.Time
-	closed          int32
-	clock           clockwork.Clock
-	mutex           sync.Mutex
+	domainName           string
+	resolver             srv.Resolver
+	existingTargets      []*srv.Target
+	erroredLoops         int
+	lastFetch            time.Time
+	closed               int32
+	clock                clockwork.Clock
+	mutex                sync.Mutex
 	maxConsecutiveErrors int
 }
 
 func startNewWatcher(domainName string, resolver srv.Resolver, clock clockwork.Clock, maxErrors int) *watcher {
 	watcher := &watcher{
-		domainName: domainName,
-		resolver:   resolver,
-		lastFetch:  time.Unix(0, 0),
-		clock:      clock,
-		maxConsecutiveErrors:maxErrors,
+		domainName:           domainName,
+		resolver:             resolver,
+		lastFetch:            time.Unix(0, 0),
+		clock:                clock,
+		maxConsecutiveErrors: maxErrors,
 	}
 	return watcher
 }
